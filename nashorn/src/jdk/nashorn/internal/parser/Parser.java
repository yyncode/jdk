/*
 * Copyright (c) 2010, 2013, Oracle and/or its affiliates. All rights reserved.
 * DO NOT ALTER OR REMOVE COPYRIGHT NOTICES OR THIS FILE HEADER.
 *
 * This code is free software; you can redistribute it and/or modify it
 * under the terms of the GNU General Public License version 2 only, as
 * published by the Free Software Foundation.  Oracle designates this
 * particular file as subject to the "Classpath" exception as provided
 * by Oracle in the LICENSE file that accompanied this code.
 *
 * This code is distributed in the hope that it will be useful, but WITHOUT
 * ANY WARRANTY; without even the implied warranty of MERCHANTABILITY or
 * FITNESS FOR A PARTICULAR PURPOSE.  See the GNU General Public License
 * version 2 for more details (a copy is included in the LICENSE file that
 * accompanied this code).
 *
 * You should have received a copy of the GNU General Public License version
 * 2 along with this work; if not, write to the Free Software Foundation,
 * Inc., 51 Franklin St, Fifth Floor, Boston, MA 02110-1301 USA.
 *
 * Please contact Oracle, 500 Oracle Parkway, Redwood Shores, CA 94065 USA
 * or visit www.oracle.com if you need additional information or have any
 * questions.
 */

package jdk.nashorn.internal.parser;

import static jdk.nashorn.internal.codegen.CompilerConstants.ARGUMENTS;
import static jdk.nashorn.internal.codegen.CompilerConstants.EVAL;
import static jdk.nashorn.internal.codegen.CompilerConstants.FUNCTION_PREFIX;
import static jdk.nashorn.internal.codegen.CompilerConstants.RUN_SCRIPT;
import static jdk.nashorn.internal.parser.TokenType.ASSIGN;
import static jdk.nashorn.internal.parser.TokenType.CASE;
import static jdk.nashorn.internal.parser.TokenType.CATCH;
import static jdk.nashorn.internal.parser.TokenType.COLON;
import static jdk.nashorn.internal.parser.TokenType.COMMARIGHT;
import static jdk.nashorn.internal.parser.TokenType.DECPOSTFIX;
import static jdk.nashorn.internal.parser.TokenType.DECPREFIX;
import static jdk.nashorn.internal.parser.TokenType.ELSE;
import static jdk.nashorn.internal.parser.TokenType.EOF;
import static jdk.nashorn.internal.parser.TokenType.EOL;
import static jdk.nashorn.internal.parser.TokenType.FINALLY;
import static jdk.nashorn.internal.parser.TokenType.FUNCTION;
import static jdk.nashorn.internal.parser.TokenType.IDENT;
import static jdk.nashorn.internal.parser.TokenType.IF;
import static jdk.nashorn.internal.parser.TokenType.INCPOSTFIX;
import static jdk.nashorn.internal.parser.TokenType.LBRACE;
import static jdk.nashorn.internal.parser.TokenType.LPAREN;
import static jdk.nashorn.internal.parser.TokenType.RBRACE;
import static jdk.nashorn.internal.parser.TokenType.RBRACKET;
import static jdk.nashorn.internal.parser.TokenType.RPAREN;
import static jdk.nashorn.internal.parser.TokenType.SEMICOLON;
import static jdk.nashorn.internal.parser.TokenType.TERNARY;
import static jdk.nashorn.internal.parser.TokenType.WHILE;

import java.util.ArrayList;
import java.util.HashSet;
import java.util.Iterator;
import java.util.LinkedHashMap;
import java.util.List;
import java.util.Map;
import jdk.nashorn.internal.codegen.CompilerConstants;
import jdk.nashorn.internal.codegen.Namespace;
import jdk.nashorn.internal.ir.AccessNode;
import jdk.nashorn.internal.ir.BinaryNode;
import jdk.nashorn.internal.ir.Block;
import jdk.nashorn.internal.ir.BlockLexicalContext;
import jdk.nashorn.internal.ir.BreakNode;
import jdk.nashorn.internal.ir.BreakableNode;
import jdk.nashorn.internal.ir.CallNode;
import jdk.nashorn.internal.ir.CaseNode;
import jdk.nashorn.internal.ir.CatchNode;
import jdk.nashorn.internal.ir.ContinueNode;
import jdk.nashorn.internal.ir.EmptyNode;
import jdk.nashorn.internal.ir.ExecuteNode;
import jdk.nashorn.internal.ir.ForNode;
import jdk.nashorn.internal.ir.FunctionNode;
import jdk.nashorn.internal.ir.FunctionNode.CompilationState;
import jdk.nashorn.internal.ir.IdentNode;
import jdk.nashorn.internal.ir.IfNode;
import jdk.nashorn.internal.ir.IndexNode;
import jdk.nashorn.internal.ir.LabelNode;
import jdk.nashorn.internal.ir.LexicalContext;
import jdk.nashorn.internal.ir.LineNumberNode;
import jdk.nashorn.internal.ir.LiteralNode;
import jdk.nashorn.internal.ir.LoopNode;
import jdk.nashorn.internal.ir.Node;
import jdk.nashorn.internal.ir.ObjectNode;
import jdk.nashorn.internal.ir.PropertyKey;
import jdk.nashorn.internal.ir.PropertyNode;
import jdk.nashorn.internal.ir.ReturnNode;
import jdk.nashorn.internal.ir.RuntimeNode;
import jdk.nashorn.internal.ir.SwitchNode;
import jdk.nashorn.internal.ir.TernaryNode;
import jdk.nashorn.internal.ir.ThrowNode;
import jdk.nashorn.internal.ir.TryNode;
import jdk.nashorn.internal.ir.UnaryNode;
import jdk.nashorn.internal.ir.VarNode;
import jdk.nashorn.internal.ir.WhileNode;
import jdk.nashorn.internal.ir.WithNode;
import jdk.nashorn.internal.runtime.DebugLogger;
import jdk.nashorn.internal.runtime.ErrorManager;
import jdk.nashorn.internal.runtime.JSErrorType;
import jdk.nashorn.internal.runtime.ParserException;
import jdk.nashorn.internal.runtime.ScriptEnvironment;
import jdk.nashorn.internal.runtime.ScriptingFunctions;
import jdk.nashorn.internal.runtime.Source;
import jdk.nashorn.internal.runtime.Timing;

/**
 * Builds the IR.
 */
public class Parser extends AbstractParser {
    /** Current script environment. */
    private final ScriptEnvironment env;

    /** Is scripting mode. */
    private final boolean scripting;

    private List<Node> functionDeclarations;

    private final BlockLexicalContext lc = new BlockLexicalContext();

    /** Namespace for function names where not explicitly given */
    private final Namespace namespace;

    private static final DebugLogger LOG = new DebugLogger("parser");

    /**
     * Constructor
     *
     * @param env     script environment
     * @param source  source to parse
     * @param errors  error manager
     */
    public Parser(final ScriptEnvironment env, final Source source, final ErrorManager errors) {
        this(env, source, errors, env._strict);
    }

    /**
     * Construct a parser.
     *
     * @param env     script environment
     * @param source  source to parse
     * @param errors  error manager
     * @param strict  parser created with strict mode enabled.
     */
    public Parser(final ScriptEnvironment env, final Source source, final ErrorManager errors, final boolean strict) {
        super(source, errors, strict);
        this.env       = env;
        this.namespace = new Namespace(env.getNamespace());
        this.scripting = env._scripting;
    }

    /**
     * Execute parse and return the resulting function node.
     * Errors will be thrown and the error manager will contain information
     * if parsing should fail
     *
     * This is the default parse call, which will name the function node
     * "runScript" {@link CompilerConstants#RUN_SCRIPT}
     *
     * @return function node resulting from successful parse
     */
    public FunctionNode parse() {
        return parse(RUN_SCRIPT.symbolName());
    }

    /**
     * Execute parse and return the resulting function node.
     * Errors will be thrown and the error manager will contain information
     * if parsing should fail
     *
     * @param scriptName name for the script, given to the parsed FunctionNode
     *
     * @return function node resulting from successful parse
     */
    public FunctionNode parse(final String scriptName) {
        final long t0 = Timing.isEnabled() ? System.currentTimeMillis() : 0L;
        LOG.info(this, " begin for '", scriptName, "'");

        try {
            stream = new TokenStream();
            lexer  = new Lexer(source, stream, scripting && !env._no_syntax_extensions);

            // Set up first token (skips opening EOL.)
            k = -1;
            next();

            // Begin parse.
            return program(scriptName);
        } catch (final Exception e) {
            // Extract message from exception.  The message will be in error
            // message format.
            String message = e.getMessage();

            // If empty message.
            if (message == null) {
                message = e.toString();
            }

            // Issue message.
            if (e instanceof ParserException) {
                errors.error((ParserException)e);
            } else {
                errors.error(message);
            }

            if (env._dump_on_error) {
                e.printStackTrace(env.getErr());
            }

            return null;
         } finally {
             final String end = this + " end '" + scriptName + "'";
             if (Timing.isEnabled()) {
                 Timing.accumulateTime(toString(), System.currentTimeMillis() - t0);
                 LOG.info(end, "' in ", (System.currentTimeMillis() - t0), " ms");
             } else {
                 LOG.info(end);
             }
         }
    }

    /**
     * Skip to a good parsing recovery point.
     */
    private void recover(final Exception e) {
        if (e != null) {
            // Extract message from exception.  The message will be in error
            // message format.
            String message = e.getMessage();

            // If empty message.
            if (message == null) {
                message = e.toString();
            }

            // Issue message.
            if (e instanceof ParserException) {
                errors.error((ParserException)e);
            } else {
                errors.error(message);
            }

            if (env._dump_on_error) {
                e.printStackTrace(env.getErr());
            }
        }

        // Skip to a recovery point.
loop:
        while (true) {
            switch (type) {
            case EOF:
                // Can not go any further.
                break loop;
            case EOL:
            case SEMICOLON:
            case RBRACE:
                // Good recovery points.
                next();
                break loop;
            default:
                // So we can recover after EOL.
                nextOrEOL();
                break;
            }
        }
    }

    /**
     * Set up a new block.
     *
     * @return New block.
     */
    private Block newBlock() {
        final Block block = new Block(source, token, Token.descPosition(token));
        return lc.push(block);
    }

    /**
     * Set up a new function block.
     *
     * @param ident Name of function.
     * @return New block.
     */
    private FunctionNode newFunctionNode(final long startToken, final IdentNode ident, final List<IdentNode> parameters, final FunctionNode.Kind kind) {
        // Build function name.
        final StringBuilder sb = new StringBuilder();

        final FunctionNode parentFunction = lc.getCurrentFunction();
        if (parentFunction != null && !parentFunction.isProgram()) {
            sb.append(parentFunction.getName()).append('$');
        }

        sb.append(ident != null ? ident.getName() : FUNCTION_PREFIX.symbolName());
        final String name = namespace.uniqueName(sb.toString());
        assert parentFunction != null || name.equals(RUN_SCRIPT.symbolName())  : "name = " + name;// must not rename runScript().

        int flags = 0;
        if (parentFunction == null) {
            flags |= FunctionNode.IS_PROGRAM;
        }
        if (isStrictMode) {
            flags |= FunctionNode.IS_STRICT;
        }

        // Start new block.
        FunctionNode functionNode =
            new FunctionNode(
                source,
                token,
                Token.descPosition(token),
                startToken,
                namespace,
                ident,
                name,
                parameters,
                kind,
                flags);

        functionNode = functionNode.setState(lc, errors.hasErrors() ? CompilationState.PARSE_ERROR : CompilationState.PARSED);
        lc.push(functionNode);
        // Create new block, and just put it on the context stack, restoreFunctionNode() will associate it with the
        // FunctionNode.
        newBlock();
        return functionNode;
    }

    /**
     * Restore the current block.
     */
    private Block restoreBlock(final Block block) {
        return lc.pop(block);//.setFlag(lc, flags);
    }

    private FunctionNode restoreFunctionNode(final FunctionNode functionNode, final long lastToken) {
        final Block newBody = restoreBlock(lc.getFunctionBody(functionNode));

        return lc.pop(functionNode).setBody(lc, newBody).setLastToken(lc, lastToken);
    }

    /**
     * Get the statements in a block.
     * @return Block statements.
     */
    private Block getBlock(final boolean needsBraces) {
        // Set up new block. Captures LBRACE.
        Block newBlock = newBlock();
        try {
            // Block opening brace.
            if (needsBraces) {
                expect(LBRACE);
            }
            // Accumulate block statements.
            statementList();

        } finally {
            newBlock = restoreBlock(newBlock);
        }

        final int possibleEnd = Token.descPosition(token) + Token.descLength(token);

        // Block closing brace.
        if (needsBraces) {
            expect(RBRACE);
        }

        newBlock.setFinish(possibleEnd);

        return newBlock;
    }

    /**
     * Get all the statements generated by a single statement.
     * @return Statements.
     */
    private Block getStatement() {
        if (type == LBRACE) {
            return getBlock(true);
        }
        // Set up new block. Captures first token.
        Block newBlock = newBlock();
        try {
            statement();
        } finally {
            newBlock = restoreBlock(newBlock);
        }
        return newBlock;
    }

    /**
     * Detect calls to special functions.
     * @param ident Called function.
     */
    private void detectSpecialFunction(final IdentNode ident) {
        final String name = ident.getName();

        if (EVAL.symbolName().equals(name)) {
<<<<<<< HEAD
            markWithOrEval(lc, FunctionNode.HAS_EVAL);
=======
            markEval(lc);
>>>>>>> 2fa38a69
        }
    }

    /**
     * Detect use of special properties.
     * @param ident Referenced property.
     */
    private void detectSpecialProperty(final IdentNode ident) {
        final String name = ident.getName();

        if (ARGUMENTS.symbolName().equals(name)) {
            lc.setFlag(lc.getCurrentFunction(), FunctionNode.USES_ARGUMENTS);
        }
    }

    /**
     * Tells whether a IdentNode can be used as L-value of an assignment
     *
     * @param ident IdentNode to be checked
     * @return whether the ident can be used as L-value
     */
    private static boolean checkIdentLValue(final IdentNode ident) {
        return Token.descType(ident.getToken()).getKind() != TokenKind.KEYWORD;
    }

    /**
     * Verify an assignment expression.
     * @param op  Operation token.
     * @param lhs Left hand side expression.
     * @param rhs Right hand side expression.
     * @return Verified expression.
     */
    private Node verifyAssignment(final long op, final Node lhs, final Node rhs) {
        final TokenType opType = Token.descType(op);

        switch (opType) {
        case ASSIGN:
        case ASSIGN_ADD:
        case ASSIGN_BIT_AND:
        case ASSIGN_BIT_OR:
        case ASSIGN_BIT_XOR:
        case ASSIGN_DIV:
        case ASSIGN_MOD:
        case ASSIGN_MUL:
        case ASSIGN_SAR:
        case ASSIGN_SHL:
        case ASSIGN_SHR:
        case ASSIGN_SUB:
            if (!(lhs instanceof AccessNode ||
                  lhs instanceof IndexNode ||
                  lhs instanceof IdentNode)) {
                if (env._early_lvalue_error) {
                    throw error(JSErrorType.REFERENCE_ERROR, AbstractParser.message("invalid.lvalue"), lhs.getToken());
                }
                return referenceError(lhs, rhs);
            }

            if (lhs instanceof IdentNode) {
                if (!checkIdentLValue((IdentNode)lhs)) {
                    return referenceError(lhs, rhs);
                }
                verifyStrictIdent((IdentNode)lhs, "assignment");
            }
            break;

        default:
            break;
        }

        // Build up node.
        return new BinaryNode(source, op, lhs, rhs);
    }

    /**
     * Reduce increment/decrement to simpler operations.
     * @param firstToken First token.
     * @param tokenType  Operation token (INCPREFIX/DEC.)
     * @param expression Left hand side expression.
     * @param isPostfix  Prefix or postfix.
     * @return           Reduced expression.
     */
    private Node incDecExpression(final long firstToken, final TokenType tokenType, final Node expression, final boolean isPostfix) {
        if (isPostfix) {
            return new UnaryNode(source, Token.recast(firstToken, tokenType == DECPREFIX ? DECPOSTFIX : INCPOSTFIX), expression.getStart(), Token.descPosition(firstToken) + Token.descLength(firstToken), expression);
        }

        return new UnaryNode(source, firstToken, expression);
    }

    /**
     * -----------------------------------------------------------------------
     *
     * Grammar based on
     *
     *      ECMAScript Language Specification
     *      ECMA-262 5th Edition / December 2009
     *
     * -----------------------------------------------------------------------
     */

    /**
     * Program :
     *      SourceElements?
     *
     * See 14
     *
     * Parse the top level script.
     */
    private FunctionNode program(final String scriptName) {
        // Make a fake token for the script.
        final long functionToken = Token.toDesc(FUNCTION, 0, source.getLength());
        // Set up the script to append elements.

        FunctionNode script = newFunctionNode(
            functionToken,
            new IdentNode(source, functionToken, Token.descPosition(functionToken), scriptName),
            new ArrayList<IdentNode>(),
            FunctionNode.Kind.SCRIPT);

        functionDeclarations = new ArrayList<>();
        sourceElements();
        addFunctionDeclarations(script);
        functionDeclarations = null;

        expect(EOF);

        script.setFinish(source.getLength() - 1);

        script = restoreFunctionNode(script, token); //commit code
        script = script.setBody(lc, script.getBody().setNeedsScope(lc));
        return script;
    }

    /**
     * Directive value or null if statement is not a directive.
     *
     * @param stmt Statement to be checked
     * @return Directive value if the given statement is a directive
     */
    private String getDirective(final Node stmt) {
        if (stmt instanceof ExecuteNode) {
            final Node expr = ((ExecuteNode)stmt).getExpression();
            if (expr instanceof LiteralNode) {
                final LiteralNode<?> lit = (LiteralNode<?>)expr;
                final long litToken = lit.getToken();
                final TokenType tt = Token.descType(litToken);
                // A directive is either a string or an escape string
                if (tt == TokenType.STRING || tt == TokenType.ESCSTRING) {
                    // Make sure that we don't unescape anything. Return as seen in source!
                    return source.getString(lit.getStart(), Token.descLength(litToken));
                }
            }
        }

        return null;
    }

    /**
     * SourceElements :
     *      SourceElement
     *      SourceElements SourceElement
     *
     * See 14
     *
     * Parse the elements of the script or function.
     */
    private void sourceElements() {
        List<Node>    directiveStmts = null;
        boolean       checkDirective = true;
        final boolean oldStrictMode = isStrictMode;

        try {
            // If is a script, then process until the end of the script.
            while (type != EOF) {
                // Break if the end of a code block.
                if (type == RBRACE) {
                    break;
                }

                try {
                    // Get the next element.
                    statement(true);

                    // check for directive prologues
                    if (checkDirective) {
                        // skip any debug statement like line number to get actual first line
                        final Node lastStatement = lc.getLastStatement();

                        // get directive prologue, if any
                        final String directive = getDirective(lastStatement);

                        // If we have seen first non-directive statement,
                        // no more directive statements!!
                        checkDirective = directive != null;

                        if (checkDirective) {
                            if (!oldStrictMode) {
                                if (directiveStmts == null) {
                                    directiveStmts = new ArrayList<>();
                                }
                                directiveStmts.add(lastStatement);
                            }

                            // handle use strict directive
                            if ("use strict".equals(directive)) {
                                isStrictMode = true;
                                final FunctionNode function = lc.getCurrentFunction();
                                lc.setFlag(lc.getCurrentFunction(), FunctionNode.IS_STRICT);

                                // We don't need to check these, if lexical environment is already strict
                                if (!oldStrictMode && directiveStmts != null) {
                                    // check that directives preceding this one do not violate strictness
                                    for (final Node statement : directiveStmts) {
                                        // the get value will force unescape of preceeding
                                        // escaped string directives
                                        getValue(statement.getToken());
                                    }

                                    // verify that function name as well as parameter names
                                    // satisfy strict mode restrictions.
                                    verifyStrictIdent(function.getIdent(), "function name");
                                    for (final IdentNode param : function.getParameters()) {
                                        verifyStrictIdent(param, "function parameter");
                                    }
                                }
                            }
                        }
                    }
                } catch (final Exception e) {
                    //recover parsing
                    recover(e);
                }

                // No backtracking from here on.
                stream.commit(k);
            }
        } finally {
            isStrictMode = oldStrictMode;
        }
    }

    /**
     * Statement :
     *      Block
     *      VariableStatement
     *      EmptyStatement
     *      ExpressionStatement
     *      IfStatement
     *      IterationStatement
     *      ContinueStatement
     *      BreakStatement
     *      ReturnStatement
     *      WithStatement
     *      LabelledStatement
     *      SwitchStatement
     *      ThrowStatement
     *      TryStatement
     *      DebuggerStatement
     *
     * see 12
     *
     * Parse any of the basic statement types.
     */
    private void statement() {
        statement(false);
    }

    /**
     * @param topLevel does this statement occur at the "top level" of a script or a function?
     */
    private void statement(final boolean topLevel) {
        final LineNumberNode lineNumberNode = lineNumber();

        if (type == FUNCTION) {
            // As per spec (ECMA section 12), function declarations as arbitrary statement
            // is not "portable". Implementation can issue a warning or disallow the same.
<<<<<<< HEAD
            if (isStrictMode && !topLevel) {
                throw error(AbstractParser.message("strict.no.func.here"), token);
            }
=======
>>>>>>> 2fa38a69
            functionExpression(true, topLevel);
            return;
        }

        if (lineNumberNode != null) {
            appendStatement(lineNumberNode);
        }

        switch (type) {
        case LBRACE:
            block();
            break;
        case RBRACE:
            break;
        case VAR:
            variableStatement(true);
            break;
        case SEMICOLON:
            emptyStatement();
            break;
        case IF:
            ifStatement();
            break;
        case FOR:
            forStatement();
            break;
        case WHILE:
            whileStatement();
            break;
        case DO:
            doStatement();
            break;
        case CONTINUE:
            continueStatement();
            break;
        case BREAK:
            breakStatement();
            break;
        case RETURN:
            returnStatement();
            break;
        case YIELD:
            yieldStatement();
            break;
        case WITH:
            withStatement();
            break;
        case SWITCH:
            switchStatement();
            break;
        case THROW:
            throwStatement();
            break;
        case TRY:
            tryStatement();
            break;
        case DEBUGGER:
            debuggerStatement();
            break;
        case RPAREN:
        case RBRACKET:
        case EOF:
            expect(SEMICOLON);
            break;
        default:
            if (type == IDENT || isNonStrictModeIdent()) {
                if (T(k + 1) == COLON) {
                    labelStatement();
                    return;
                }
            }

            expressionStatement();
            break;
        }
    }

    /**
     * block :
     *      { StatementList? }
     *
     * see 12.1
     *
     * Parse a statement block.
     */
    private void block() {
        final Block newBlock = getBlock(true);
        // Force block execution.
        appendStatement(new ExecuteNode(source, newBlock.getToken(), finish, newBlock));
    }

    /**
     * StatementList :
     *      Statement
     *      StatementList Statement
     *
     * See 12.1
     *
     * Parse a list of statements.
     */
    private void statementList() {
        // Accumulate statements until end of list. */
loop:
        while (type != EOF) {
            switch (type) {
            case EOF:
            case CASE:
            case DEFAULT:
            case RBRACE:
                break loop;
            default:
                break;
            }

            // Get next statement.
            statement();
        }
    }

    /**
     * Make sure that in strict mode, the identifier name used is allowed.
     *
     * @param ident         Identifier that is verified
     * @param contextString String used in error message to give context to the user
     */
    @SuppressWarnings("fallthrough")
    private void verifyStrictIdent(final IdentNode ident, final String contextString) {
        if (isStrictMode) {
            switch (ident.getName()) {
            case "eval":
            case "arguments":
                throw error(AbstractParser.message("strict.name", ident.getName(), contextString), ident.getToken());
            default:
                break;
            }
        }
    }

    /**
     * VariableStatement :
     *      var VariableDeclarationList ;
     *
     * VariableDeclarationList :
     *      VariableDeclaration
     *      VariableDeclarationList , VariableDeclaration
     *
     * VariableDeclaration :
     *      Identifier Initializer?
     *
     * Initializer :
     *      = AssignmentExpression
     *
     * See 12.2
     *
     * Parse a VAR statement.
     * @param isStatement True if a statement (not used in a FOR.)
     */
    private List<VarNode> variableStatement(final boolean isStatement) {
        // VAR tested in caller.
        next();

        final List<VarNode> vars = new ArrayList<>();

        while (true) {
            // Get starting token.
            final long varToken = token;
            // Get name of var.
            final IdentNode name = getIdent();
            verifyStrictIdent(name, "variable name");

            // Assume no init.
            Node init = null;

            // Look for initializer assignment.
            if (type == ASSIGN) {
                next();

                // Get initializer expression. Suppress IN if not statement.
                init = assignmentExpression(!isStatement);
            }

            // Allocate var node.
            final VarNode var = new VarNode(source, varToken, finish, name, init);
            vars.add(var);
            appendStatement(var);

            if (type != COMMARIGHT) {
                break;
            }
            next();
        }

        // If is a statement then handle end of line.
        if (isStatement) {
            boolean semicolon = type == SEMICOLON;
            endOfLine();
            if (semicolon) {
                lc.getCurrentBlock().setFinish(finish);
            }
        }

        return vars;
    }

    /**
     * EmptyStatement :
     *      ;
     *
     * See 12.3
     *
     * Parse an empty statement.
     */
    private void emptyStatement() {
        if (env._empty_statements) {
            appendStatement(new EmptyNode(source, token, Token.descPosition(token) + Token.descLength(token)));
        }

        // SEMICOLON checked in caller.
        next();
    }

    /**
     * ExpressionStatement :
     *      Expression ; // [lookahead ~( or  function )]
     *
     * See 12.4
     *
     * Parse an expression used in a statement block.
     */
    private void expressionStatement() {
        // Lookahead checked in caller.
        final long expressionToken = token;

        // Get expression and add as statement.
        final Node expression = expression();

        ExecuteNode executeNode = null;
        if (expression != null) {
            executeNode = new ExecuteNode(source, expressionToken, finish, expression);
            appendStatement(executeNode);
        } else {
            expect(null);
        }

        endOfLine();

        if (executeNode != null) {
            executeNode.setFinish(finish);
            lc.getCurrentBlock().setFinish(finish);
        }
    }

    /**
     * IfStatement :
     *      if ( Expression ) Statement else Statement
     *      if ( Expression ) Statement
     *
     * See 12.5
     *
     * Parse an IF statement.
     */
    private void ifStatement() {
        // Capture IF token.
        final long ifToken = token;
         // IF tested in caller.
        next();

        expect(LPAREN);
        final Node test = expression();
        expect(RPAREN);
        final Block pass = getStatement();

        Block fail = null;
        if (type == ELSE) {
            next();
            fail = getStatement();
        }

        appendStatement(new IfNode(source, ifToken, fail != null ? fail.getFinish() : pass.getFinish(), test, pass, fail));
    }

    /**
     * ... IterationStatement:
     *           ...
     *           for ( Expression[NoIn]?; Expression? ; Expression? ) Statement
     *           for ( var VariableDeclarationList[NoIn]; Expression? ; Expression? ) Statement
     *           for ( LeftHandSideExpression in Expression ) Statement
     *           for ( var VariableDeclaration[NoIn] in Expression ) Statement
     *
     * See 12.6
     *
     * Parse a FOR statement.
     */
    private void forStatement() {
        // Create FOR node, capturing FOR token.
        ForNode forNode = new ForNode(source, token, Token.descPosition(token), null, null, null, null, ForNode.IS_FOR);


        // Set up new block for scope of vars. Captures first token.
        Block outer = newBlock();
        lc.push(forNode);

        try {
            // FOR tested in caller.
            next();

            // Nashorn extension: for each expression.
            // iterate property values rather than property names.
            if (!env._no_syntax_extensions && type == IDENT && "each".equals(getValue())) {
                forNode = forNode.setIsForEach(lc);
                next();
            }

            expect(LPAREN);

            List<VarNode> vars = null;

            switch (type) {
            case VAR:
                // Var statements captured in for outer block.
                vars = variableStatement(false);
                break;
            case SEMICOLON:
                break;
            default:
                final Node expression = expression(unaryExpression(), COMMARIGHT.getPrecedence(), true);
                forNode = forNode.setInit(lc, expression);
                break;
            }

            switch (type) {
            case SEMICOLON:
                // for (init; test; modify)
                expect(SEMICOLON);
                if (type != SEMICOLON) {
                    forNode = forNode.setTest(lc, expression());
                }
                expect(SEMICOLON);
                if (type != RPAREN) {
                    forNode = forNode.setModify(lc, expression());
                }
                break;

            case IN:
                forNode = forNode.setIsForIn(lc);
                if (vars != null) {
                    // for (var i in obj)
                    if (vars.size() == 1) {
                        forNode = forNode.setInit(lc, new IdentNode(vars.get(0).getName()));
                    } else {
                        // for (var i, j in obj) is invalid
                        throw error(AbstractParser.message("many.vars.in.for.in.loop"), vars.get(1).getToken());
                    }

                } else {
                    // for (expr in obj)
                    final Node init = forNode.getInit();
                    assert init != null : "for..in init expression can not be null here";

                    // check if initial expression is a valid L-value
                    if (!(init instanceof AccessNode ||
                          init instanceof IndexNode ||
                          init instanceof IdentNode)) {
                        throw error(AbstractParser.message("not.lvalue.for.in.loop"), init.getToken());
                    }

                    if (init instanceof IdentNode) {
                        if (!checkIdentLValue((IdentNode)init)) {
                            throw error(AbstractParser.message("not.lvalue.for.in.loop"), init.getToken());
                        }
                        verifyStrictIdent((IdentNode)init, "for-in iterator");
                    }
                }

                next();

                // Get the collection expression.
                forNode = forNode.setModify(lc, expression());
                break;

            default:
                expect(SEMICOLON);
                break;
            }

            expect(RPAREN);

            // Set the for body.
            final Block body = getStatement();
            forNode = forNode.setBody(lc, body);
            forNode.setFinish(body.getFinish());
            outer.setFinish(body.getFinish());

            appendStatement(forNode);
        } finally {
            lc.pop(forNode);
            outer = restoreBlock(outer);
        }

        appendStatement(new ExecuteNode(source, outer.getToken(), outer.getFinish(), outer));
     }

    /**
     * ... IterationStatement :
     *           ...
     *           Expression[NoIn]?; Expression? ; Expression?
     *           var VariableDeclarationList[NoIn]; Expression? ; Expression?
     *           LeftHandSideExpression in Expression
     *           var VariableDeclaration[NoIn] in Expression
     *
     * See 12.6
     *
     * Parse the control section of a FOR statement.  Also used for
     * comprehensions.
     * @param forNode Owning FOR.
     */


    /**
     * ...IterationStatement :
     *           ...
     *           while ( Expression ) Statement
     *           ...
     *
     * See 12.6
     *
     * Parse while statement.
     */
    private void whileStatement() {
        // Capture WHILE token.
        final long whileToken = token;
        // WHILE tested in caller.
        next();

        // Construct WHILE node.
        WhileNode whileNode = new WhileNode(source, whileToken, Token.descPosition(whileToken), false);
        lc.push(whileNode);

        try {
            expect(LPAREN);
            whileNode = whileNode.setTest(lc, expression());
            expect(RPAREN);
            whileNode = whileNode.setBody(lc, getStatement());
            appendStatement(whileNode);
        } finally {
            lc.pop(whileNode);
        }
    }

    /**
     * ...IterationStatement :
     *           ...
     *           do Statement while( Expression ) ;
     *           ...
     *
     * See 12.6
     *
     * Parse DO WHILE statement.
     */
    private void doStatement() {
        // Capture DO token.
        final long doToken = token;
        // DO tested in the caller.
        next();

        WhileNode doWhileNode = new WhileNode(source, doToken, Token.descPosition(doToken), true);
        lc.push(doWhileNode);

        try {
           // Get DO body.
            doWhileNode = doWhileNode.setBody(lc, getStatement());

            expect(WHILE);
            expect(LPAREN);
            doWhileNode = doWhileNode.setTest(lc, expression());
            expect(RPAREN);

            if (type == SEMICOLON) {
                endOfLine();
            }
            doWhileNode.setFinish(finish);
            appendStatement(doWhileNode);
        } finally {
            lc.pop(doWhileNode);
        }
    }

    /**
     * ContinueStatement :
     *      continue Identifier? ; // [no LineTerminator here]
     *
     * See 12.7
     *
     * Parse CONTINUE statement.
     */
    private void continueStatement() {
        // Capture CONTINUE token.
        final long continueToken = token;
        // CONTINUE tested in caller.
        nextOrEOL();

        LabelNode labelNode = null;

        // SEMICOLON or label.
        switch (type) {
        case RBRACE:
        case SEMICOLON:
        case EOL:
            break;

        default:
            final IdentNode ident = getIdent();
            labelNode = lc.findLabel(ident.getName());

            if (labelNode == null) {
                throw error(AbstractParser.message("undefined.label", ident.getName()), ident.getToken());
            }

            break;
        }

        final IdentNode label = labelNode == null ? null : labelNode.getLabel();
        final LoopNode targetNode = lc.getContinueTo(label);

        if (targetNode == null) {
            throw error(AbstractParser.message("illegal.continue.stmt"), continueToken);
        }

        endOfLine();

        // Construct and add CONTINUE node.
        appendStatement(new ContinueNode(source, continueToken, finish, label == null ? null : new IdentNode(label)));
    }

    /**
     * BreakStatement :
     *      break Identifier? ; // [no LineTerminator here]
     *
     * See 12.8
     *
     */
    private void breakStatement() {
        // Capture BREAK token.
        final long breakToken = token;
        // BREAK tested in caller.
        nextOrEOL();

        LabelNode labelNode = null;

        // SEMICOLON or label.
        switch (type) {
        case RBRACE:
        case SEMICOLON:
        case EOL:
            break;

        default:
            final IdentNode ident = getIdent();
            labelNode = lc.findLabel(ident.getName());

            if (labelNode == null) {
                throw error(AbstractParser.message("undefined.label", ident.getName()), ident.getToken());
            }

            break;
        }

        //either an explicit label - then get its node or just a "break" - get first breakable
        //targetNode is what we are breaking out from.
        final IdentNode label = labelNode == null ? null : labelNode.getLabel();
        final BreakableNode targetNode = lc.getBreakable(label);
        if (targetNode == null) {
            throw error(AbstractParser.message("illegal.break.stmt"), breakToken);
        }

        endOfLine();

        // Construct and add BREAK node.
        appendStatement(new BreakNode(source, breakToken, finish, label == null ? null : new IdentNode(label)));
    }

    /**
     * ReturnStatement :
     *      return Expression? ; // [no LineTerminator here]
     *
     * See 12.9
     *
     * Parse RETURN statement.
     */
    private void returnStatement() {
        // check for return outside function
        if (lc.getCurrentFunction().getKind() == FunctionNode.Kind.SCRIPT) {
            throw error(AbstractParser.message("invalid.return"));
        }

        // Capture RETURN token.
        final long returnToken = token;
        // RETURN tested in caller.
        nextOrEOL();

        Node expression = null;

        // SEMICOLON or expression.
        switch (type) {
        case RBRACE:
        case SEMICOLON:
        case EOL:
            break;

        default:
            expression = expression();
            break;
        }

        endOfLine();

        // Construct and add RETURN node.
        appendStatement(new ReturnNode(source, returnToken, finish, expression));
    }

    /**
     * YieldStatement :
     *      yield Expression? ; // [no LineTerminator here]
     *
     * JavaScript 1.8
     *
     * Parse YIELD statement.
     */
    private void yieldStatement() {
        // Capture YIELD token.
        final long yieldToken = token;
        // YIELD tested in caller.
        nextOrEOL();

        Node expression = null;

        // SEMICOLON or expression.
        switch (type) {
        case RBRACE:
        case SEMICOLON:
        case EOL:
            break;

        default:
            expression = expression();
            break;
        }

        endOfLine();

        // Construct and add YIELD node.
        appendStatement(new ReturnNode(source, yieldToken, finish, expression));
    }

    /**
     * WithStatement :
     *      with ( Expression ) Statement
     *
     * See 12.10
     *
     * Parse WITH statement.
     */
    private void withStatement() {
        // Capture WITH token.
        final long withToken = token;
        // WITH tested in caller.
        next();

        // ECMA 12.10.1 strict mode restrictions
        if (isStrictMode) {
            throw error(AbstractParser.message("strict.no.with"), withToken);
        }

        // Get WITH expression.
        WithNode withNode = new WithNode(source, withToken, finish);
<<<<<<< HEAD
        markWithOrEval(lc, FunctionNode.HAS_WITH);
=======
>>>>>>> 2fa38a69

        try {
            lc.push(withNode);
            expect(LPAREN);
            withNode = withNode.setExpression(lc, expression());
            expect(RPAREN);
            withNode = withNode.setBody(lc, getStatement());
        } finally {
            lc.pop(withNode);
        }

        appendStatement(withNode);
    }

    /**
     * SwitchStatement :
     *      switch ( Expression ) CaseBlock
     *
     * CaseBlock :
     *      { CaseClauses? }
     *      { CaseClauses? DefaultClause CaseClauses }
     *
     * CaseClauses :
     *      CaseClause
     *      CaseClauses CaseClause
     *
     * CaseClause :
     *      case Expression : StatementList?
     *
     * DefaultClause :
     *      default : StatementList?
     *
     * See 12.11
     *
     * Parse SWITCH statement.
     */
    private void switchStatement() {
        final long switchToken = token;
        // SWITCH tested in caller.
        next();

        // Create and add switch statement.
        SwitchNode switchNode = new SwitchNode(source, switchToken, Token.descPosition(switchToken), null, new ArrayList<CaseNode>(), null);
        lc.push(switchNode);

        try {
            expect(LPAREN);
            switchNode = switchNode.setExpression(lc, expression());
            expect(RPAREN);

            expect(LBRACE);

            // Prepare to accumulate cases.
            final List<CaseNode> cases = new ArrayList<>();
            CaseNode defaultCase = null;

            while (type != RBRACE) {
                // Prepare for next case.
                Node caseExpression = null;
                final long caseToken = token;

                switch (type) {
                case CASE:
                    next();
                    caseExpression = expression();
                    break;

                case DEFAULT:
                    if (defaultCase != null) {
                        throw error(AbstractParser.message("duplicate.default.in.switch"));
                    }
                    next();
                    break;

                default:
                    // Force an error.
                    expect(CASE);
                    break;
                }

                expect(COLON);

                // Get CASE body.
                final Block statements = getBlock(false);
                final CaseNode caseNode = new CaseNode(source, caseToken, finish, caseExpression, statements);
                statements.setFinish(finish);

                if (caseExpression == null) {
                    defaultCase = caseNode;
                }

                cases.add(caseNode);
            }

            switchNode = switchNode.setCases(lc, cases, defaultCase);
            next();
            switchNode.setFinish(finish);

            appendStatement(switchNode);
        } finally {
            lc.pop(switchNode);
        }
    }

    /**
     * LabelledStatement :
     *      Identifier : Statement
     *
     * See 12.12
     *
     * Parse label statement.
     */
    private void labelStatement() {
        // Capture label token.
        final long labelToken = token;
        // Get label ident.
        final IdentNode ident = getIdent();

        expect(COLON);

        if (lc.findLabel(ident.getName()) != null) {
            throw error(AbstractParser.message("duplicate.label", ident.getName()), labelToken);
        }

        LabelNode labelNode = new LabelNode(source, labelToken, finish, ident, null);
        try {
            lc.push(labelNode);
            labelNode = labelNode.setBody(lc, getStatement());
            labelNode.setFinish(finish);
            appendStatement(labelNode);
        } finally {
            assert lc.peek() instanceof LabelNode;
            lc.pop(labelNode);
        }
    }

   /**
     * ThrowStatement :
     *      throw Expression ; // [no LineTerminator here]
     *
     * See 12.13
     *
     * Parse throw statement.
     */
    private void throwStatement() {
        // Capture THROW token.
        final long throwToken = token;
        // THROW tested in caller.
        nextOrEOL();

        Node expression = null;

        // SEMICOLON or expression.
        switch (type) {
        case RBRACE:
        case SEMICOLON:
        case EOL:
            break;

        default:
            expression = expression();
            break;
        }

        if (expression == null) {
            throw error(AbstractParser.message("expected.operand", type.getNameOrType()));
        }

        endOfLine();

        appendStatement(new ThrowNode(source, throwToken, finish, expression));
    }

    /**
     * TryStatement :
     *      try Block Catch
     *      try Block Finally
     *      try Block Catch Finally
     *
     * Catch :
     *      catch( Identifier if Expression ) Block
     *      catch( Identifier ) Block
     *
     * Finally :
     *      finally Block
     *
     * See 12.14
     *
     * Parse TRY statement.
     */
    private void tryStatement() {
        // Capture TRY token.
        final long tryToken = token;
        // TRY tested in caller.
        next();

        // Container block needed to act as target for labeled break statements
        Block outer = newBlock();

        // Create try.

        try {
            final Block       tryBody     = getBlock(true);
            final List<Block> catchBlocks = new ArrayList<>();

            while (type == CATCH) {
                final long catchToken = token;
                next();
                expect(LPAREN);
                final IdentNode exception = getIdent();

                // ECMA 12.4.1 strict mode restrictions
                verifyStrictIdent(exception, "catch argument");

                // Check for conditional catch.
                Node ifExpression = null;
                if (type == IF) {
                    next();
                    // Get the exception condition.
                    ifExpression = expression();
                }

                expect(RPAREN);

                Block catchBlock = newBlock();
                try {
                    // Get CATCH body.
                    final Block catchBody = getBlock(true);
                    final CatchNode catchNode = new CatchNode(source, catchToken, finish, exception, ifExpression, catchBody);
                    appendStatement(catchNode);
                } finally {
                    catchBlock = restoreBlock(catchBlock);
                    catchBlocks.add(catchBlock);
                }

                // If unconditional catch then should to be the end.
                if (ifExpression == null) {
                    break;
                }
            }

            // Prepare to capture finally statement.
            Block finallyStatements = null;

            if (type == FINALLY) {
                next();
                finallyStatements = getBlock(true);
            }

            // Need at least one catch or a finally.
            if (catchBlocks.isEmpty() && finallyStatements == null) {
                throw error(AbstractParser.message("missing.catch.or.finally"), tryToken);
            }

            final TryNode tryNode = new TryNode(source, tryToken, Token.descPosition(tryToken), tryBody, catchBlocks, finallyStatements);
            // Add try.
            assert lc.peek() == outer;
            appendStatement(tryNode);

            tryNode.setFinish(finish);
            outer.setFinish(finish);

        } finally {
            outer = restoreBlock(outer);
        }

        appendStatement(new ExecuteNode(source, outer.getToken(), outer.getFinish(), outer));
    }

    /**
     * DebuggerStatement :
     *      debugger ;
     *
     * See 12.15
     *
     * Parse debugger statement.
     */
    private void  debuggerStatement() {
        // Capture DEBUGGER token.
        final long debuggerToken = token;
        // DEBUGGER tested in caller.
        next();
        endOfLine();
        appendStatement(new RuntimeNode(source, debuggerToken, finish, RuntimeNode.Request.DEBUGGER, new ArrayList<Node>()));
    }

    /**
     * PrimaryExpression :
     *      this
     *      Identifier
     *      Literal
     *      ArrayLiteral
     *      ObjectLiteral
     *      ( Expression )
     *
     *  See 11.1
     *
     * Parse primary expression.
     * @return Expression node.
     */
    @SuppressWarnings("fallthrough")
    private Node primaryExpression() {
        // Capture first token.
        final long primaryToken = token;

        switch (type) {
        case THIS:
            final String name = type.getName();
            next();
            return new IdentNode(source, primaryToken, finish, name);
        case IDENT:
            final IdentNode ident = getIdent();
            if (ident == null) {
                break;
            }
            detectSpecialProperty(ident);
            return ident;
        case OCTAL:
            if (isStrictMode) {
               throw error(AbstractParser.message("strict.no.octal"), token);
            }
        case STRING:
        case ESCSTRING:
        case DECIMAL:
        case HEXADECIMAL:
        case FLOATING:
        case REGEX:
        case XML:
            return getLiteral();
        case EXECSTRING:
            return execString(primaryToken);
        case FALSE:
            next();
            return LiteralNode.newInstance(source, primaryToken, finish, false);
        case TRUE:
            next();
            return LiteralNode.newInstance(source, primaryToken, finish, true);
        case NULL:
            next();
            return LiteralNode.newInstance(source, primaryToken, finish);
        case LBRACKET:
            return arrayLiteral();
        case LBRACE:
            return objectLiteral();
        case LPAREN:
            next();

            final Node expression = expression();

            expect(RPAREN);

            return expression;

        default:
            // In this context some operator tokens mark the start of a literal.
            if (lexer.scanLiteral(primaryToken, type)) {
                next();
                return getLiteral();
            }
            if (isNonStrictModeIdent()) {
                return getIdent();
            }
            break;
        }

        return null;
    }

    /**
     * Convert execString to a call to $EXEC.
     *
     * @param primaryToken Original string token.
     * @return callNode to $EXEC.
     */
    Node execString(final long primaryToken) {
        // Synthesize an ident to call $EXEC.
        final IdentNode execIdent = new IdentNode(source, primaryToken, finish, ScriptingFunctions.EXEC_NAME);
        // Skip over EXECSTRING.
        next();
        // Set up argument list for call.
        final List<Node> arguments = new ArrayList<>();
        // Skip beginning of edit string expression.
        expect(LBRACE);
        // Add the following expression to arguments.
        arguments.add(expression());
        // Skip ending of edit string expression.
        expect(RBRACE);

        return new CallNode(source, primaryToken, finish, execIdent, arguments, 0);
    }

    /**
     * ArrayLiteral :
     *      [ Elision? ]
     *      [ ElementList ]
     *      [ ElementList , Elision? ]
     *      [ expression for (LeftHandExpression in expression) ( (if ( Expression ) )? ]
     *
     * ElementList : Elision? AssignmentExpression
     *      ElementList , Elision? AssignmentExpression
     *
     * Elision :
     *      ,
     *      Elision ,
     *
     * See 12.1.4
     * JavaScript 1.8
     *
     * Parse array literal.
     * @return Expression node.
     */
    private Node arrayLiteral() {
        // Capture LBRACKET token.
        final long arrayToken = token;
        // LBRACKET tested in caller.
        next();

        // Prepare to accummulating elements.
        final List<Node> elements = new ArrayList<>();
        // Track elisions.
        boolean elision = true;
loop:
        while (true) {
             switch (type) {
            case RBRACKET:
                next();

                break loop;

            case COMMARIGHT:
                next();

                // If no prior expression
                if (elision) {
                    elements.add(null);
                }

                elision = true;

                break;

            default:
                if (!elision) {
                    throw error(AbstractParser.message("expected.comma", type.getNameOrType()));
                }
                // Add expression element.
                final Node expression = assignmentExpression(false);

                if (expression != null) {
                    elements.add(expression);
                } else {
                    expect(RBRACKET);
                }

                elision = false;
                break;
            }
        }

        return LiteralNode.newInstance(source, arrayToken, finish, elements);
    }

    /**
     * ObjectLiteral :
     *      { }
     *      { PropertyNameAndValueList } { PropertyNameAndValueList , }
     *
     * PropertyNameAndValueList :
     *      PropertyAssignment
     *      PropertyNameAndValueList , PropertyAssignment
     *
     * See 11.1.5
     *
     * Parse an object literal.
     * @return Expression node.
     */
    private Node objectLiteral() {
        // Capture LBRACE token.
        final long objectToken = token;
        // LBRACE tested in caller.
        next();

        // Object context.
        // Prepare to accumulate elements.
       // final List<Node> elements = new ArrayList<>();
        final Map<String, PropertyNode> map = new LinkedHashMap<>();

        // Create a block for the object literal.
            boolean commaSeen = true;
loop:
            while (true) {
                switch (type) {
                case RBRACE:
                    next();
                    break loop;

                case COMMARIGHT:
                    next();
                    commaSeen = true;
                    break;

                default:
                    if (!commaSeen) {
                        throw error(AbstractParser.message("expected.comma", type.getNameOrType()));
                    }

                    commaSeen = false;
                    // Get and add the next property.
                    final PropertyNode property = propertyAssignment();
                    final String key = property.getKeyName();
                    final PropertyNode existingProperty = map.get(key);

                    if (existingProperty == null) {
                        map.put(key, property);
                       // elements.add(property);
                        break;
                    }

                    // ECMA section 11.1.5 Object Initialiser
                    // point # 4 on property assignment production
                    final Node         value  = property.getValue();
                    final FunctionNode getter = property.getGetter();
                    final FunctionNode setter = property.getSetter();

                    final Node         prevValue  = existingProperty.getValue();
                    final FunctionNode prevGetter = existingProperty.getGetter();
                    final FunctionNode prevSetter = existingProperty.getSetter();

                    boolean redefinitionOk = true;
                    // ECMA 11.1.5 strict mode restrictions
                    if (isStrictMode) {
                        if (value != null && prevValue != null) {
                            redefinitionOk = false;
                        }
                    }

                    final boolean isPrevAccessor = prevGetter != null || prevSetter != null;
                    final boolean isAccessor     = getter != null     || setter != null;

                    // data property redefined as accessor property
                    if (prevValue != null && isAccessor) {
                        redefinitionOk = false;
                    }

                    // accessor property redefined as data
                    if (isPrevAccessor && value != null) {
                        redefinitionOk = false;
                    }

                    if (isAccessor && isPrevAccessor) {
                        if (getter != null && prevGetter != null ||
                            setter != null && prevSetter != null) {
                            redefinitionOk = false;
                        }
                    }

                    if (!redefinitionOk) {
                        throw error(AbstractParser.message("property.redefinition", key.toString()), property.getToken());
                    }

                    PropertyNode newProperty = existingProperty;
                    if (value != null) {
                        if (prevValue == null) {
                            map.put(key, newProperty = newProperty.setValue(value));
                        } else {
                            final long propertyToken = Token.recast(newProperty.getToken(), COMMARIGHT);
                            map.put(key, newProperty = newProperty.setValue(new BinaryNode(source, propertyToken, prevValue, value)));
                        }

                        map.put(key, newProperty = newProperty.setGetter(null).setSetter(null));
                    }

                    if (getter != null) {
                        map.put(key, newProperty = newProperty.setGetter(getter));
                    }

                    if (setter != null) {
                        map.put(key, newProperty = newProperty.setSetter(setter));
                    }
                    break;
            }
        }

        return new ObjectNode(source, objectToken, finish, new ArrayList<Node>(map.values()));
    }

    /**
     * PropertyName :
     *      IdentifierName
     *      StringLiteral
     *      NumericLiteral
     *
     * See 11.1.5
     *
     * @return PropertyName node
     */
    @SuppressWarnings("fallthrough")
    private PropertyKey propertyName() {
        switch (type) {
        case IDENT:
            return getIdent();
        case OCTAL:
            if (isStrictMode) {
                throw error(AbstractParser.message("strict.no.octal"), token);
            }
        case STRING:
        case ESCSTRING:
        case DECIMAL:
        case HEXADECIMAL:
        case FLOATING:
            return getLiteral();
        default:
            return getIdentifierName();
        }
    }

    /**
     * PropertyAssignment :
     *      PropertyName : AssignmentExpression
     *      get PropertyName ( ) { FunctionBody }
     *      set PropertyName ( PropertySetParameterList ) { FunctionBody }
     *
     * PropertySetParameterList :
     *      Identifier
     *
     * PropertyName :
     *      IdentifierName
     *      StringLiteral
     *      NumericLiteral
     *
     * See 11.1.5
     *
     * Parse an object literal property.
     * @return Property or reference node.
     */
    private PropertyNode propertyAssignment() {
        // Capture firstToken.
        final long propertyToken = token;

        FunctionNode functionNode;
        PropertyKey propertyName;

        if (type == IDENT) {
            // Get IDENT.
            final String ident = (String)expectValue(IDENT);

            if (type != COLON) {
                final long getSetToken = token;

                switch (ident) {
                case "get":
                    final PropertyKey getIdent = propertyName();
                    final String getterName = getIdent.getPropertyName();
                    final IdentNode getNameNode = new IdentNode(source, ((Node)getIdent).getToken(), finish, "get " + getterName);
                    expect(LPAREN);
                    expect(RPAREN);
                    functionNode = functionBody(getSetToken, getNameNode, new ArrayList<IdentNode>(), FunctionNode.Kind.GETTER);
                    return new PropertyNode(source, propertyToken, finish, getIdent, null, functionNode, null);

                case "set":
                    final PropertyKey setIdent = propertyName();
                    final String setterName = setIdent.getPropertyName();
                    final IdentNode setNameNode = new IdentNode(source, ((Node)setIdent).getToken(), finish, "set " + setterName);
                    expect(LPAREN);
                    final IdentNode argIdent = getIdent();
                    verifyStrictIdent(argIdent, "setter argument");
                    expect(RPAREN);
                    List<IdentNode> parameters = new ArrayList<>();
                    parameters.add(argIdent);
                    functionNode = functionBody(getSetToken, setNameNode, parameters, FunctionNode.Kind.SETTER);
                    return new PropertyNode(source, propertyToken, finish, setIdent, null, null, functionNode);

                default:
                    break;
                }
            }

            propertyName =  new IdentNode(source, propertyToken, finish, ident);
        } else {
            propertyName = propertyName();
        }

        expect(COLON);

        return new PropertyNode(source, propertyToken, finish, propertyName, assignmentExpression(false), null, null);
<<<<<<< HEAD
    }

    private int callNodeFlags() {
        return lc.inWith() ? CallNode.IN_WITH_BLOCK : 0;
=======
>>>>>>> 2fa38a69
    }

    /**
     * LeftHandSideExpression :
     *      NewExpression
     *      CallExpression
     *
     * CallExpression :
     *      MemberExpression Arguments
     *      CallExpression Arguments
     *      CallExpression [ Expression ]
     *      CallExpression . IdentifierName
     *
     * See 11.2
     *
     * Parse left hand side expression.
     * @return Expression node.
     */
    private Node leftHandSideExpression() {
        long callToken = token;

        Node lhs = memberExpression();

        if (type == LPAREN) {
            final List<Node> arguments = argumentList();

            // Catch special functions.
            if (lhs instanceof IdentNode) {
                detectSpecialFunction((IdentNode)lhs);
            }

<<<<<<< HEAD
            lhs = new CallNode(source, callToken, finish, lhs, arguments, callNodeFlags());
=======
            lhs = new CallNode(source, callToken, finish, lhs, arguments);
>>>>>>> 2fa38a69
        }

loop:
        while (true) {
            // Capture token.
            callToken = token;

            switch (type) {
            case LPAREN:
                // Get NEW or FUNCTION arguments.
                final List<Node> arguments = argumentList();

                // Create call node.
<<<<<<< HEAD
                lhs = new CallNode(source, callToken, finish, lhs, arguments, callNodeFlags());
=======
                lhs = new CallNode(source, callToken, finish, lhs, arguments);
>>>>>>> 2fa38a69

                break;

            case LBRACKET:
                next();

                // Get array index.
                final Node rhs = expression();

                expect(RBRACKET);

                // Create indexing node.
                lhs = new IndexNode(source, callToken, finish, lhs, rhs);

                break;

            case PERIOD:
                next();

                final IdentNode property = getIdentifierName();

                // Create property access node.
                lhs = new AccessNode(source, callToken, finish, lhs, property);

                break;

            default:
                break loop;
            }
        }

        return lhs;
    }

    /**
     * NewExpression :
     *      MemberExpression
     *      new NewExpression
     *
     * See 11.2
     *
     * Parse new expression.
     * @return Expression node.
     */
    private Node newExpression() {
        final long newToken = token;
        // NEW is tested in caller.
        next();

        // Get function base.
        final Node constructor = memberExpression();
        if (constructor == null) {
            return null;
        }
        // Get arguments.
        List<Node> arguments;

        // Allow for missing arguments.
        if (type == LPAREN) {
            arguments = argumentList();
        } else {
            arguments = new ArrayList<>();
        }

        // Nashorn extension: This is to support the following interface implementation
        // syntax:
        //
        //     var r = new java.lang.Runnable() {
        //         run: function() { println("run"); }
        //     };
        //
        // The object literal following the "new Constructor()" expresssion
        // is passed as an additional (last) argument to the constructor.

        if (!env._no_syntax_extensions && type == LBRACE) {
            arguments.add(objectLiteral());
        }

<<<<<<< HEAD
        final CallNode callNode = new CallNode(source, constructor.getToken(), finish, constructor, arguments, callNodeFlags());
=======
        final CallNode callNode = new CallNode(source, constructor.getToken(), finish, constructor, arguments);
>>>>>>> 2fa38a69

        return new UnaryNode(source, newToken, callNode);
    }

    /**
     * MemberExpression :
     *      PrimaryExpression
     *      FunctionExpression
     *      MemberExpression [ Expression ]
     *      MemberExpression . IdentifierName
     *      new MemberExpression Arguments
     *
     * See 11.2
     *
     * Parse member expression.
     * @return Expression node.
     */
    private Node memberExpression() {
        // Prepare to build operation.
        Node lhs;

        switch (type) {
        case NEW:
            // Get new exppression.
            lhs = newExpression();
            break;

        case FUNCTION:
            // Get function expression.
            lhs = functionExpression(false, false);
            break;

        default:
            // Get primary expression.
            lhs = primaryExpression();
            break;
        }

loop:
        while (true) {
            // Capture token.
            final long callToken = token;

            switch (type) {
            case LBRACKET:
                next();

                // Get array index.
                final Node index = expression();

                expect(RBRACKET);

                // Create indexing node.
                lhs = new IndexNode(source, callToken, finish, lhs, index);

                break;

            case PERIOD:
                if (lhs == null) {
                    throw error(AbstractParser.message("expected.operand", type.getNameOrType()));
                }

                next();

                final IdentNode property = getIdentifierName();

                // Create property access node.
                lhs = new AccessNode(source, callToken, finish, lhs, property);

                break;

            default:
                break loop;
            }
        }

        return lhs;
    }

    /**
     * Arguments :
     *      ( )
     *      ( ArgumentList )
     *
     * ArgumentList :
     *      AssignmentExpression
     *      ArgumentList , AssignmentExpression
     *
     * See 11.2
     *
     * Parse function call arguments.
     * @return Argument list.
     */
    private List<Node> argumentList() {
        // Prepare to accumulate list of arguments.
        final List<Node> nodeList = new ArrayList<>();
        // LPAREN tested in caller.
        next();

        // Track commas.
        boolean first = true;

        while (type != RPAREN) {
            // Comma prior to every argument except the first.
            if (!first) {
                expect(COMMARIGHT);
            } else {
                first = false;
            }

            // Get argument expression.
            nodeList.add(assignmentExpression(false));
        }

        expect(RPAREN);

        return nodeList;
   }

    /**
     * FunctionDeclaration :
     *      function Identifier ( FormalParameterList? ) { FunctionBody }
     *
     * FunctionExpression :
     *      function Identifier? ( FormalParameterList? ) { FunctionBody }
     *
     * See 13
     *
     * Parse function declaration.
     * @param isStatement True if for is a statement.
     *
     * @return Expression node.
     */
    private Node functionExpression(final boolean isStatement, final boolean topLevel) {
        final LineNumberNode lineNumber = lineNumber();

        final long functionToken = token;
        // FUNCTION is tested in caller.
        next();

        IdentNode name = null;

        if (type == IDENT || isNonStrictModeIdent()) {
            name = getIdent();
            verifyStrictIdent(name, "function name");
        } else if (isStatement) {
            // Nashorn extension: anonymous function statements
            if (env._no_syntax_extensions || !env._anon_functions) {
                expect(IDENT);
            }
        }

        // name is null, generate anonymous name
        boolean isAnonymous = false;
        if (name == null) {
            final String tmpName = "_L" + source.getLine(Token.descPosition(token));
            name = new IdentNode(source, functionToken, Token.descPosition(functionToken), tmpName);
            isAnonymous = true;
        }

        expect(LPAREN);
        final List<IdentNode> parameters = formalParameterList();
        expect(RPAREN);

        FunctionNode functionNode = functionBody(functionToken, name, parameters, FunctionNode.Kind.NORMAL);

        if (isStatement) {
            if (topLevel) {
                functionNode = functionNode.setFlag(lc, FunctionNode.IS_DECLARED);
<<<<<<< HEAD
            }
            if (ARGUMENTS.symbolName().equals(name.getName())) {
                functionNode = functionNode.setFlag(lc, FunctionNode.DEFINES_ARGUMENTS);
=======
            } else if (isStrictMode) {
                throw error(JSErrorType.SYNTAX_ERROR, AbstractParser.message("strict.no.func.decl.here"), functionToken);
            } else if (env._function_statement == ScriptEnvironment.FunctionStatementBehavior.ERROR) {
                throw error(JSErrorType.SYNTAX_ERROR, AbstractParser.message("no.func.decl.here"), functionToken);
            } else if (env._function_statement == ScriptEnvironment.FunctionStatementBehavior.WARNING) {
                warning(JSErrorType.SYNTAX_ERROR, AbstractParser.message("no.func.decl.here.warn"), functionToken);
            }
            if (ARGUMENTS.symbolName().equals(name.getName())) {
                lc.setFlag(lc.getCurrentFunction(), FunctionNode.DEFINES_ARGUMENTS);
>>>>>>> 2fa38a69
            }
        }

        if (isAnonymous) {
            functionNode = functionNode.setFlag(lc, FunctionNode.IS_ANONYMOUS);
        }

        final int arity = parameters.size();

        final boolean strict = functionNode.isStrict();
        if (arity > 1) {
            final HashSet<String> parametersSet = new HashSet<>(arity);

            for (int i = arity - 1; i >= 0; i--) {
                final IdentNode parameter = parameters.get(i);
                String parameterName = parameter.getName();

                if (ARGUMENTS.symbolName().equals(parameterName)) {
                    functionNode = functionNode.setFlag(lc, FunctionNode.DEFINES_ARGUMENTS);
                }

                if (parametersSet.contains(parameterName)) {
                    // redefinition of parameter name
                    if (strict) {
                        throw error(AbstractParser.message("strict.param.redefinition", parameterName), parameter.getToken());
                    }
                    // rename in non-strict mode
                    parameterName = functionNode.uniqueName(parameterName);
                    final long parameterToken = parameter.getToken();
                    parameters.set(i, new IdentNode(source, parameterToken, Token.descPosition(parameterToken), functionNode.uniqueName(parameterName)));
                }

                parametersSet.add(parameterName);
            }
        } else if (arity == 1) {
            if (ARGUMENTS.symbolName().equals(parameters.get(0).getName())) {
                functionNode = functionNode.setFlag(lc, FunctionNode.DEFINES_ARGUMENTS);
            }
        }

        if (isStatement) {
            final VarNode varNode = new VarNode(source, functionToken, finish, name, functionNode, VarNode.IS_STATEMENT);
            if (topLevel) {
                functionDeclarations.add(lineNumber);
                functionDeclarations.add(varNode);
            } else {
                appendStatement(lineNumber);
                appendStatement(varNode);
            }
        }

        return functionNode;
    }

    /**
     * FormalParameterList :
     *      Identifier
     *      FormalParameterList , Identifier
     *
     * See 13
     *
     * Parse function parameter list.
     * @return List of parameter nodes.
     */
    private List<IdentNode> formalParameterList() {
        // Prepare to gather parameters.
        final List<IdentNode> parameters = new ArrayList<>();
        // Track commas.
        boolean first = true;

        while (type != RPAREN) {
            // Comma prior to every argument except the first.
            if (!first) {
                expect(COMMARIGHT);
            } else {
                first = false;
            }

            // Get and add parameter.
            final IdentNode ident = getIdent();

            // ECMA 13.1 strict mode restrictions
            verifyStrictIdent(ident, "function parameter");

            parameters.add(ident);
        }

        return parameters;
    }

    /**
     * FunctionBody :
     *      SourceElements?
     *
     * See 13
     *
     * Parse function body.
     * @return function node (body.)
     */
    private FunctionNode functionBody(final long firstToken, final IdentNode ident, final List<IdentNode> parameters, final FunctionNode.Kind kind) {
        FunctionNode functionNode = null;
        long lastToken = 0L;

        try {
            // Create a new function block.
            functionNode = newFunctionNode(firstToken, ident, parameters, kind);

            // Nashorn extension: expression closures
            if (!env._no_syntax_extensions && type != LBRACE) {
                /*
                 * Example:
                 *
                 * function square(x) x * x;
                 * print(square(3));
                 */

                // just expression as function body
                final Node expr = expression();
                assert lc.getCurrentBlock() == lc.getFunctionBody(functionNode);
                // create a return statement - this creates code in itself and does not need to be
                // wrapped into an ExecuteNode
                final ReturnNode returnNode = new ReturnNode(source, expr.getToken(), finish, expr);
                appendStatement(returnNode);
                lastToken = token;
                functionNode.setFinish(Token.descPosition(token) + Token.descLength(token));

            } else {
                expect(LBRACE);

                // Gather the function elements.
                final List<Node> prevFunctionDecls = functionDeclarations;
                functionDeclarations = new ArrayList<>();
                try {
                    sourceElements();
                    addFunctionDeclarations(functionNode);
                } finally {
                    functionDeclarations = prevFunctionDecls;
                }

                lastToken = token;
                expect(RBRACE);
                functionNode.setFinish(finish);

            }
        } finally {
            functionNode = restoreFunctionNode(functionNode, lastToken);
        }
        return functionNode;
    }

    private void addFunctionDeclarations(final FunctionNode functionNode) {
        assert lc.peek() == lc.getFunctionBody(functionNode);
        VarNode lastDecl = null;
        for (int i = functionDeclarations.size() - 1; i >= 0; i--) {
            Node decl = functionDeclarations.get(i);
            if (lastDecl == null && decl instanceof VarNode) {
                decl = lastDecl = ((VarNode)decl).setFlag(VarNode.IS_LAST_FUNCTION_DECLARATION);
                lc.setFlag(functionNode, FunctionNode.HAS_FUNCTION_DECLARATIONS);
            }
            prependStatement(decl);
        }
    }

    private RuntimeNode referenceError(final Node lhs, final Node rhs) {
        final ArrayList<Node> args = new ArrayList<>();
        args.add(lhs);
        if (rhs == null) {
            args.add(LiteralNode.newInstance(source, lhs.getToken(), lhs.getFinish()));
        } else {
            args.add(rhs);
        }
        args.add(LiteralNode.newInstance(source, lhs.getToken(), lhs.getFinish(), lhs.toString()));
        return new RuntimeNode(source, lhs.getToken(), lhs.getFinish(), RuntimeNode.Request.REFERENCE_ERROR, args);
    }

    /*
     * parse LHS [a, b, ..., c].
     *
     * JavaScript 1.8.
     */
    //private Node destructureExpression() {
    //    return null;
    //}

    /**
     * PostfixExpression :
     *      LeftHandSideExpression
     *      LeftHandSideExpression ++ // [no LineTerminator here]
     *      LeftHandSideExpression -- // [no LineTerminator here]
     *
     * See 11.3
     *
     * UnaryExpression :
     *      PostfixExpression
     *      delete UnaryExpression
     *      Node UnaryExpression
     *      typeof UnaryExpression
     *      ++ UnaryExpression
     *      -- UnaryExpression
     *      + UnaryExpression
     *      - UnaryExpression
     *      ~ UnaryExpression
     *      ! UnaryExpression
     *
     * See 11.4
     *
     * Parse unary expression.
     * @return Expression node.
     */
    private Node unaryExpression() {
        final long unaryToken = token;

        switch (type) {
        case DELETE:
        case VOID:
        case TYPEOF:
        case ADD:
        case SUB:
        case BIT_NOT:
        case NOT:
            next();
            final Node expr = unaryExpression();
            return new UnaryNode(source, unaryToken, expr);

        case INCPREFIX:
        case DECPREFIX:
            final TokenType opType = type;
            next();

            final Node lhs = leftHandSideExpression();
            // ++, -- without operand..
            if (lhs == null) {
                // error would have been issued when looking for 'lhs'
                return null;
            }
            if (!(lhs instanceof AccessNode ||
                  lhs instanceof IndexNode ||
                  lhs instanceof IdentNode)) {
                return referenceError(lhs, null);
            }

            if (lhs instanceof IdentNode) {
                if (!checkIdentLValue((IdentNode)lhs)) {
                    return referenceError(lhs, null);
                }
                verifyStrictIdent((IdentNode)lhs, "operand for " + opType.getName() + " operator");
            }

            return incDecExpression(unaryToken, opType, lhs, false);

        default:
            break;
        }

        Node expression = leftHandSideExpression();

        if (last != EOL) {
            switch (type) {
            case INCPREFIX:
            case DECPREFIX:
                final TokenType opType = type;
                final Node lhs = expression;
                if (!(lhs instanceof AccessNode ||
                   lhs instanceof IndexNode ||
                   lhs instanceof IdentNode)) {
                    next();
                    return referenceError(lhs, null);
                }
                if (lhs instanceof IdentNode) {
                    if (!checkIdentLValue((IdentNode)lhs)) {
                        next();
                        return referenceError(lhs, null);
                    }
                    verifyStrictIdent((IdentNode)lhs, "operand for " + opType.getName() + " operator");
                }
                expression = incDecExpression(token, type, expression, true);
                next();
                break;
            default:
                break;
            }
        }

        if (expression == null) {
            throw error(AbstractParser.message("expected.operand", type.getNameOrType()));
        }

        return expression;
    }

    /**
     * MultiplicativeExpression :
     *      UnaryExpression
     *      MultiplicativeExpression * UnaryExpression
     *      MultiplicativeExpression / UnaryExpression
     *      MultiplicativeExpression % UnaryExpression
     *
     * See 11.5
     *
     * AdditiveExpression :
     *      MultiplicativeExpression
     *      AdditiveExpression + MultiplicativeExpression
     *      AdditiveExpression - MultiplicativeExpression
     *
     * See 11.6
     *
     * ShiftExpression :
     *      AdditiveExpression
     *      ShiftExpression << AdditiveExpression
     *      ShiftExpression >> AdditiveExpression
     *      ShiftExpression >>> AdditiveExpression
     *
     * See 11.7
     *
     * RelationalExpression :
     *      ShiftExpression
     *      RelationalExpression < ShiftExpression
     *      RelationalExpression > ShiftExpression
     *      RelationalExpression <= ShiftExpression
     *      RelationalExpression >= ShiftExpression
     *      RelationalExpression instanceof ShiftExpression
     *      RelationalExpression in ShiftExpression // if !noIf
     *
     * See 11.8
     *
     *      RelationalExpression
     *      EqualityExpression == RelationalExpression
     *      EqualityExpression != RelationalExpression
     *      EqualityExpression === RelationalExpression
     *      EqualityExpression !== RelationalExpression
     *
     * See 11.9
     *
     * BitwiseANDExpression :
     *      EqualityExpression
     *      BitwiseANDExpression & EqualityExpression
     *
     * BitwiseXORExpression :
     *      BitwiseANDExpression
     *      BitwiseXORExpression ^ BitwiseANDExpression
     *
     * BitwiseORExpression :
     *      BitwiseXORExpression
     *      BitwiseORExpression | BitwiseXORExpression
     *
     * See 11.10
     *
     * LogicalANDExpression :
     *      BitwiseORExpression
     *      LogicalANDExpression && BitwiseORExpression
     *
     * LogicalORExpression :
     *      LogicalANDExpression
     *      LogicalORExpression || LogicalANDExpression
     *
     * See 11.11
     *
     * ConditionalExpression :
     *      LogicalORExpression
     *      LogicalORExpression ? AssignmentExpression : AssignmentExpression
     *
     * See 11.12
     *
     * AssignmentExpression :
     *      ConditionalExpression
     *      LeftHandSideExpression AssignmentOperator AssignmentExpression
     *
     * AssignmentOperator :
     *      = *= /= %= += -= <<= >>= >>>= &= ^= |=
     *
     * See 11.13
     *
     * Expression :
     *      AssignmentExpression
     *      Expression , AssignmentExpression
     *
     * See 11.14
     *
     * Parse expression.
     * @return Expression node.
     */
    private Node expression() {
        // TODO - Destructuring array.
        // Include commas in expression parsing.
        return expression(unaryExpression(), COMMARIGHT.getPrecedence(), false);
    }

    private Node expression(final Node exprLhs, final int minPrecedence, final boolean noIn) {
        // Get the precedence of the next operator.
        int precedence = type.getPrecedence();
        Node lhs = exprLhs;

        // While greater precedence.
        while (type.isOperator(noIn) && precedence >= minPrecedence) {
            // Capture the operator token.
            final long op = token;

            if (type == TERNARY) {
                // Skip operator.
                next();

                // Pass expression. Middle expression of a conditional expression can be a "in"
                // expression - even in the contexts where "in" is not permitted.
                final Node rhs = expression(unaryExpression(), ASSIGN.getPrecedence(), false);

                expect(COLON);

                // Fail expression.
                final Node third = expression(unaryExpression(), ASSIGN.getPrecedence(), noIn);

                // Build up node.
                lhs = new TernaryNode(source, op, lhs, rhs, third);
            } else {
                // Skip operator.
                next();

                 // Get the next primary expression.
                Node rhs = unaryExpression();

                // Get precedence of next operator.
                int nextPrecedence = type.getPrecedence();

                // Subtask greater precedence.
                while (type.isOperator(noIn) &&
                       (nextPrecedence > precedence ||
                       nextPrecedence == precedence && !type.isLeftAssociative())) {
                    rhs = expression(rhs, nextPrecedence, noIn);
                    nextPrecedence = type.getPrecedence();
                }

                lhs = verifyAssignment(op, lhs, rhs);
            }

            precedence = type.getPrecedence();
        }

        return lhs;
    }

    private Node assignmentExpression(final boolean noIn) {
        // TODO - Handle decompose.
        // Exclude commas in expression parsing.
        return expression(unaryExpression(), ASSIGN.getPrecedence(), noIn);
    }

    /**
     * Parse an end of line.
     */
    private void endOfLine() {
        switch (type) {
        case SEMICOLON:
        case EOL:
            next();
            break;
        case RPAREN:
        case RBRACKET:
        case RBRACE:
        case EOF:
            break;
        default:
            if (last != EOL) {
                expect(SEMICOLON);
            }
            break;
        }
    }

    /**
     * Add a line number node at current position
     */
    private LineNumberNode lineNumber() {
        if (env._debug_lines) {
            return new LineNumberNode(source, token, line);
        }
        return null;
    }

    @Override
    public String toString() {
        return "[JavaScript Parsing]";
    }

<<<<<<< HEAD
    private static void markWithOrEval(final LexicalContext lc, int flag) {
=======
    private static void markEval(final LexicalContext lc) {
>>>>>>> 2fa38a69
        final Iterator<FunctionNode> iter = lc.getFunctions();
        boolean flaggedCurrentFn = false;
        while (iter.hasNext()) {
            final FunctionNode fn = iter.next();
            if (!flaggedCurrentFn) {
<<<<<<< HEAD
                lc.setFlag(fn, flag);
                flaggedCurrentFn = true;
            } else {
                lc.setFlag(fn, FunctionNode.HAS_DESCENDANT_WITH_OR_EVAL);
=======
                lc.setFlag(fn, FunctionNode.HAS_EVAL);
                flaggedCurrentFn = true;
            } else {
                lc.setFlag(fn, FunctionNode.HAS_NESTED_EVAL);
>>>>>>> 2fa38a69
            }
            lc.setFlag(lc.getFunctionBody(fn), Block.NEEDS_SCOPE);
        }
    }

    private void prependStatement(final Node statement) {
        lc.prependStatement(statement);
    }

    private void appendStatement(final Node statement) {
        lc.appendStatement(statement);
    }
}<|MERGE_RESOLUTION|>--- conflicted
+++ resolved
@@ -398,11 +398,7 @@
         final String name = ident.getName();
 
         if (EVAL.symbolName().equals(name)) {
-<<<<<<< HEAD
-            markWithOrEval(lc, FunctionNode.HAS_EVAL);
-=======
             markEval(lc);
->>>>>>> 2fa38a69
         }
     }
 
@@ -679,12 +675,6 @@
         if (type == FUNCTION) {
             // As per spec (ECMA section 12), function declarations as arbitrary statement
             // is not "portable". Implementation can issue a warning or disallow the same.
-<<<<<<< HEAD
-            if (isStrictMode && !topLevel) {
-                throw error(AbstractParser.message("strict.no.func.here"), token);
-            }
-=======
->>>>>>> 2fa38a69
             functionExpression(true, topLevel);
             return;
         }
@@ -1360,10 +1350,6 @@
 
         // Get WITH expression.
         WithNode withNode = new WithNode(source, withToken, finish);
-<<<<<<< HEAD
-        markWithOrEval(lc, FunctionNode.HAS_WITH);
-=======
->>>>>>> 2fa38a69
 
         try {
             lc.push(withNode);
@@ -1752,7 +1738,7 @@
         // Skip ending of edit string expression.
         expect(RBRACE);
 
-        return new CallNode(source, primaryToken, finish, execIdent, arguments, 0);
+        return new CallNode(source, primaryToken, finish, execIdent, arguments);
     }
 
     /**
@@ -2049,13 +2035,6 @@
         expect(COLON);
 
         return new PropertyNode(source, propertyToken, finish, propertyName, assignmentExpression(false), null, null);
-<<<<<<< HEAD
-    }
-
-    private int callNodeFlags() {
-        return lc.inWith() ? CallNode.IN_WITH_BLOCK : 0;
-=======
->>>>>>> 2fa38a69
     }
 
     /**
@@ -2087,11 +2066,7 @@
                 detectSpecialFunction((IdentNode)lhs);
             }
 
-<<<<<<< HEAD
-            lhs = new CallNode(source, callToken, finish, lhs, arguments, callNodeFlags());
-=======
             lhs = new CallNode(source, callToken, finish, lhs, arguments);
->>>>>>> 2fa38a69
         }
 
 loop:
@@ -2105,11 +2080,7 @@
                 final List<Node> arguments = argumentList();
 
                 // Create call node.
-<<<<<<< HEAD
-                lhs = new CallNode(source, callToken, finish, lhs, arguments, callNodeFlags());
-=======
                 lhs = new CallNode(source, callToken, finish, lhs, arguments);
->>>>>>> 2fa38a69
 
                 break;
 
@@ -2188,11 +2159,7 @@
             arguments.add(objectLiteral());
         }
 
-<<<<<<< HEAD
-        final CallNode callNode = new CallNode(source, constructor.getToken(), finish, constructor, arguments, callNodeFlags());
-=======
         final CallNode callNode = new CallNode(source, constructor.getToken(), finish, constructor, arguments);
->>>>>>> 2fa38a69
 
         return new UnaryNode(source, newToken, callNode);
     }
@@ -2362,11 +2329,6 @@
         if (isStatement) {
             if (topLevel) {
                 functionNode = functionNode.setFlag(lc, FunctionNode.IS_DECLARED);
-<<<<<<< HEAD
-            }
-            if (ARGUMENTS.symbolName().equals(name.getName())) {
-                functionNode = functionNode.setFlag(lc, FunctionNode.DEFINES_ARGUMENTS);
-=======
             } else if (isStrictMode) {
                 throw error(JSErrorType.SYNTAX_ERROR, AbstractParser.message("strict.no.func.decl.here"), functionToken);
             } else if (env._function_statement == ScriptEnvironment.FunctionStatementBehavior.ERROR) {
@@ -2376,7 +2338,6 @@
             }
             if (ARGUMENTS.symbolName().equals(name.getName())) {
                 lc.setFlag(lc.getCurrentFunction(), FunctionNode.DEFINES_ARGUMENTS);
->>>>>>> 2fa38a69
             }
         }
 
@@ -2859,27 +2820,16 @@
         return "[JavaScript Parsing]";
     }
 
-<<<<<<< HEAD
-    private static void markWithOrEval(final LexicalContext lc, int flag) {
-=======
     private static void markEval(final LexicalContext lc) {
->>>>>>> 2fa38a69
         final Iterator<FunctionNode> iter = lc.getFunctions();
         boolean flaggedCurrentFn = false;
         while (iter.hasNext()) {
             final FunctionNode fn = iter.next();
             if (!flaggedCurrentFn) {
-<<<<<<< HEAD
-                lc.setFlag(fn, flag);
-                flaggedCurrentFn = true;
-            } else {
-                lc.setFlag(fn, FunctionNode.HAS_DESCENDANT_WITH_OR_EVAL);
-=======
                 lc.setFlag(fn, FunctionNode.HAS_EVAL);
                 flaggedCurrentFn = true;
             } else {
                 lc.setFlag(fn, FunctionNode.HAS_NESTED_EVAL);
->>>>>>> 2fa38a69
             }
             lc.setFlag(lc.getFunctionBody(fn), Block.NEEDS_SCOPE);
         }
