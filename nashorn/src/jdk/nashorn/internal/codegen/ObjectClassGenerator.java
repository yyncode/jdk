--- conflicted
+++ resolved
@@ -219,8 +219,6 @@
      */
     public static String getClassName(final int fieldCount, final int paramCount) {
         return SCRIPTS_PACKAGE + '/' + JS_OBJECT_PREFIX.symbolName() + fieldCount + SCOPE_MARKER + paramCount;
-<<<<<<< HEAD
-=======
     }
 
     /**
@@ -237,7 +235,6 @@
         }
         final int scopeMarker = name.indexOf(SCOPE_MARKER);
         return Integer.parseInt(scopeMarker == -1 ? name.substring(prefix.length()) : name.substring(prefix.length(), scopeMarker));
->>>>>>> 2fa38a69
     }
 
     /**
