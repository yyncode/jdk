--- conflicted
+++ resolved
@@ -24,11 +24,7 @@
 
 /**
  * @test
-<<<<<<< HEAD
- * @requires ((vm.opt.UseCompressedOops == null) | (vm.opt.UseCompressedOops == true)) & !vm.graal.enabled
-=======
  * @requires vm.cds & !vm.graal.enabled
->>>>>>> 9c8adb87
  * @library ../..
  * @library /test/lib
  * @modules java.base/jdk.internal.misc
