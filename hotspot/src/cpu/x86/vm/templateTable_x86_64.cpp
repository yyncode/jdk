--- conflicted
+++ resolved
@@ -3234,14 +3234,8 @@
 
   // make sure klass is initialized & doesn't have finalizer
   // make sure klass is fully initialized
-<<<<<<< HEAD
   __ cmpb(Address(rsi,
-                  instanceKlass::init_state_offset_in_bytes() +
-                  sizeof(oopDesc)),
-=======
-  __ cmpl(Address(rsi,
                   instanceKlass::init_state_offset()),
->>>>>>> 72f3f7db
           instanceKlass::fully_initialized);
   __ jcc(Assembler::notEqual, slow_case);
 
